--- conflicted
+++ resolved
@@ -10,12 +10,9 @@
     - http.pl compare: extend cancel of a role on successive errors to all errors
     - http.pl compare: try to keep on the requested path when trying to re-login
     - http.pl compare: re-instanciate a new browser on re-login
-<<<<<<< HEAD
-=======
     - services.pl workload-summary: make sure the summary is outputed to stdout *and* logged
     - services.pl workload-summary: extend to manage each execution report individually, thus bumping minor candidate release number
     - http.pl compare: extends 'compare.screenshots.enabled' description to have a three-way alternative
->>>>>>> 9974d92d
 
 ### 4.25.7
 
