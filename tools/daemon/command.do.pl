--- conflicted
+++ resolved
@@ -182,16 +182,12 @@
 # if a daemon name is specified, find the full JSON filename
 if( $opt_name ){
 	my $finder = TTP::Finder->new( $ep );
-<<<<<<< HEAD
-	$opt_json = $finder->find({ dirs => [ TTP::RunnerDaemon->dirs(), $opt_name ], sufix => TTP::RunnerDaemon->finder()->{sufix}, wantsAll => false });
-=======
-	$opt_json = $finder->find({ dirs => [ TTP::Daemon->dirs(), $opt_name ], suffix => TTP::Daemon->finder()->{suffix}, wantsAll => false });
->>>>>>> b06f53a9
+	$opt_json = $finder->find({ dirs => [ TTP::RunnerDaemon->dirs(), $opt_name ], suffix => TTP::RunnerDaemon->finder()->{suffix}, wantsAll => false });
 	msgErr( "unable to find a suitable daemon JSON configuration file for '$opt_name'" ) if !$opt_json;
 }
 # if a json has been specified or has been found, must have a listeningPort and get it
 if( $opt_json ){
-	my $daemon = TTP::RunnerDaemon->new( $ep, { path => $opt_json, daemonize => false });
+	my $daemon = TTP::RunnerDaemon->new( $ep, { jsonPath => $opt_json, listener => false });
 	if( $daemon->loaded()){
 		$opt_port = $daemon->listeningPort();
 	} else {
