--- conflicted
+++ resolved
@@ -55,20 +55,15 @@
 	msgOut( "displaying available JSON configuration files..." );
 	my $count = 0;
 	my $findable = {
-<<<<<<< HEAD
 		dirs => [ TTP::RunnerDaemon->dirs() ],
-		glob => '*'.TTP::RunnerDaemon->finder()->{sufix}
-=======
-		dirs => [ TTP::Daemon->dirs() ],
-		glob => '*'.TTP::Daemon->finder()->{suffix}
->>>>>>> b06f53a9
+		glob => '*'.TTP::RunnerDaemon->finder()->{suffix}
 	};
 	my $finder = TTP::Finder->new( $ep );
 	my $jsons = $finder->find( $findable );
 	# only keep first enabled found for each basename
 	my $kepts = {};
 	foreach my $it ( @{$jsons} ){
-		my $daemon = TTP::RunnerDaemon->new( $ep, { path => $it, checkConfig => $opt_check, daemonize => false });
+		my $daemon = TTP::RunnerDaemon->new( $ep, { jsonPath => $it, checkConfig => $opt_check, listener => false });
 		my $name = $daemon->name();
 		$kepts->{$name} = $it if !exists( $kepts->{$name} ) && $daemon->loaded();
 	}
