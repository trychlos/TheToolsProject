# @(#) start a TTP daemon
#
# @(-) --[no]help              print this message, and exit [${help}]
# @(-) --[no]colored           color the output depending of the message level [${colored}]
# @(-) --[no]dummy             dummy run [${dummy}]
# @(-) --[no]verbose           run verbosely [${verbose}]
# @(-) --json=<name>           the JSON file which characterizes this daemon [${json}]
# @(-) --name=<name>           the daemon name [${name}]
#
# @(@) TheToolsProject is able to manage any daemons with these very same verbs.
# @(@) Each separate daemon is characterized by its own JSON properties which uniquely identifies it from the TTP point of view.
# @(@) This script accepts other options, after a '--' double dash, which will be passed to the run daemon program.
#
# The Tools Project - Tools System and Working Paradigm for IT Production
# Copyright (©) 1998-2023 Pierre Wieser (see AUTHORS)
# Copyright (©) 2023-2025 PWI Consulting
#
# TheToolsProject is free software; you can redistribute it and/or
# modify it under the terms of the GNU General Public License as
# published by the Free Software Foundation; either version 2 of the
# License, or (at your option) any later version.
#
# TheToolsProject is distributed in the hope that it will be useful,
# but WITHOUT ANY WARRANTY; without even the implied warranty of
# MERCHANTABILITY or FITNESS FOR A PARTICULAR PURPOSE. See the GNU
# General Public License for more details.
#
# You should have received a copy of the GNU General Public License
# along with TheToolsProject; see the file COPYING. If not,
# see <http://www.gnu.org/licenses/>.

use strict;
use utf8;
use warnings;

use File::Spec;

use TTP::RunnerDaemon;

my $defaults = {
	help => 'no',
	colored => 'no',
	dummy => 'no',
	verbose => 'no',
	json => '',
	name => ''
};

my $opt_json = $defaults->{json};
my $opt_name = $defaults->{name};

# -------------------------------------------------------------------------------------------------
# start the daemon

sub doStart {
	msgOut( "starting the daemon from '$opt_json'..." );
	my $daemon = TTP::RunnerDaemon->new( $ep, { jsonPath => $opt_json, listener => false });
	if( $daemon->loaded()){
		if( $daemon->start()){
			msgOut( "success" );
		} else {
			msgErr( "NOT OK" );
		}
	} else {
		msgErr( "unable to load the '$opt_json' specified configuration file" );
	}
}

# =================================================================================================
# MAIN
# =================================================================================================

if( !GetOptions(
	"help!"				=> sub { $ep->runner()->help( @_ ); },
	"colored!"			=> sub { $ep->runner()->colored( @_ ); },
	"dummy!"			=> sub { $ep->runner()->dummy( @_ ); },
	"verbose!"			=> sub { $ep->runner()->verbose( @_ ); },
	"json=s"			=> \$opt_json,
 	"name=s"			=> \$opt_name )){

		msgOut( "try '".$ep->runner()->command()." ".$ep->runner()->verb()." --help' to get full usage syntax" );
		TTP::exit( 1 );
}

if( $ep->runner()->help()){
	$ep->runner()->displayHelp( $defaults );
	TTP::exit();
}

msgVerbose( "got colored='".( $ep->runner()->colored() ? 'true':'false' )."'" );
msgVerbose( "got dummy='".( $ep->runner()->dummy() ? 'true':'false' )."'" );
msgVerbose( "got verbose='".( $ep->runner()->verbose() ? 'true':'false' )."'" );
msgVerbose( "got json='$opt_json'" );
msgVerbose( "got name='$opt_name'" );

# either the json or the basename must be specified (and not both)
my $count = 0;
$count += 1 if $opt_json;
$count += 1 if $opt_name;
if( $count == 0 ){
	msgErr( "one of '--json' or '--name' options must be specified, none found" );
} elsif( $count > 1 ){
	msgErr( "one of '--json' or '--name' options must be specified, several were found" );
}
# if a daemon name is specified, find the full filename of its configuration file
if( $opt_name ){
	my $finder = TTP::Finder->new( $ep );
<<<<<<< HEAD
	$opt_json = $finder->find({ dirs => [ TTP::RunnerDaemon->dirs(), $opt_name ], sufix => TTP::RunnerDaemon->finder()->{sufix}, wantsAll => false });
=======
	$opt_json = $finder->find({ dirs => [ TTP::Daemon->dirs(), $opt_name ], suffix => TTP::Daemon->finder()->{suffix}, wantsAll => false });
>>>>>>> b06f53a9
	msgErr( "unable to find a suitable daemon JSON configuration file for '$opt_name'" ) if !$opt_json;
}

if( !TTP::errs()){
	doStart();
}

TTP::exit();<|MERGE_RESOLUTION|>--- conflicted
+++ resolved
@@ -105,11 +105,7 @@
 # if a daemon name is specified, find the full filename of its configuration file
 if( $opt_name ){
 	my $finder = TTP::Finder->new( $ep );
-<<<<<<< HEAD
-	$opt_json = $finder->find({ dirs => [ TTP::RunnerDaemon->dirs(), $opt_name ], sufix => TTP::RunnerDaemon->finder()->{sufix}, wantsAll => false });
-=======
-	$opt_json = $finder->find({ dirs => [ TTP::Daemon->dirs(), $opt_name ], suffix => TTP::Daemon->finder()->{suffix}, wantsAll => false });
->>>>>>> b06f53a9
+	$opt_json = $finder->find({ dirs => [ TTP::RunnerDaemon->dirs(), $opt_name ], suffix => TTP::RunnerDaemon->finder()->{suffix}, wantsAll => false });
 	msgErr( "unable to find a suitable daemon JSON configuration file for '$opt_name'" ) if !$opt_json;
 }
 
