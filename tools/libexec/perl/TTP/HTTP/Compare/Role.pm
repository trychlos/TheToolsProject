# TheToolsProject - Tools System and Working Paradigm for IT Production
# Copyright (©) 1998-2023 Pierre Wieser (see AUTHORS)
# Copyright (©) 2023-2025 PWI Consulting
#
# TheToolsProject is free software; you can redistribute it and/or
# modify it under the terms of the GNU General Public License as
# published by the Free Software Foundation; either version 2 of the
# License, or (at your option) any later version.
#
# TheToolsProject is distributed in the hope that it will be useful,
# but WITHOUT ANY WARRANTY; without even the implied warranty of
# MERCHANTABILITY or FITNESS FOR A PARTICULAR PURPOSE. See the GNU
# General Public License for more details.
#
# You should have received a copy of the GNU General Public License
# along with TheToolsProject; see the file COPYING. If not,
# see <http://www.gnu.org/licenses/>.
#
# http.pl compare configuration.

package TTP::HTTP::Compare::Role;
die __PACKAGE__ . " must be loaded as TTP::HTTP::Compare::Role\n" unless __PACKAGE__ eq 'TTP::HTTP::Compare::Role';

use base qw( TTP::Base );
our $VERSION = '1.00';

use strict;
use utf8;
use warnings;

use Data::Dumper;
use File::Path qw( make_path );
use File::Spec;
use List::Util qw( any );
use POSIX qw( strftime );
use Scalar::Util qw( blessed );
use Test::More;
use URI;

use TTP;
use vars::global qw( $ep );

use TTP::Constants qw( :all );
use TTP::HTTP::Compare::Browser;
use TTP::HTTP::Compare::Login;
use TTP::HTTP::Compare::QueueItem;
use TTP::HTTP::Compare::Utils;
use TTP::Message qw( :all );

use constant {
	DEFAULT_ROLE_ENABLED => true
};

my $Const = {
	crawlModes => [
		'click',
		'link'
	]
};

### Private methods

# -------------------------------------------------------------------------------------------------
# we enter with the next route to examine
# activate all links and click everywhere here
# go on until having reached first of max_depth, or max_links, or max_pages
# (I):
# - the current queue_item
# (O):
# - false if cannot continue with this role

sub _do_crawl {
    my ( $self, $queue_item, $args ) = @_;
	$args //= {};
	msgVerbose( "do_crawl() role='".$self->name()."' (now is ".strftime( '%Y%m%d-%H%M%S', localtime()).")" );

	# test the key signature before incrementing the visited count
	my $key = $queue_item->signature();
	msgVerbose( "do_crawl() queue signature='$key'" );
	# if already seen, go next
	if( $self->{_result}{seen}{$key} ){
		msgVerbose( "do_crawl() already seen, returning" );
		return true;
	}

	# increments before visiting so that all the dumped files are numbered correctly
	$self->{_result}{count}{visited} += 1;
	$queue_item->visited( $self->{_result}{count}{visited} );
	msgVerbose( "do_crawl() visiting=".$queue_item->visited(). " (queue size=".scalar( @{ $self->{_queue} } ).")" );

	# items in queue are hashes with following keys:
	# - from: whether the item comes by 'link' or by 'click', defaulting to 'link'
	# for link's:
	# - path: the path of the route to navigate to
	# - depth: the recursion level, defaulting to zero
	# for click's:
	# - origin: the origin state key
	# - href
	# - text
	# - frameSrc
	# - id|xpath
	# - docKey
	# - kind
	# - onclick
	$queue_item->dump();

	# what sort of loop item do we have ?
	my $from = $queue_item->from();

	my $path = undef;
	my $captureRef = undef;
	my $captureNew = undef;
	my $reason = undef;
	my $continue = true;

	( $captureRef, $captureNew, $path, $reason ) = @{ $self->_do_crawl_by_click( $queue_item ) } if $from eq 'click';
	( $captureRef, $captureNew, $path, $reason ) = @{ $self->_do_crawl_by_link( $queue_item ) } if $from eq 'link';

	if( $captureRef && $captureNew && $path ){

		# check that status is OK and same for the two sites
		my $status_ref = $captureRef->status();
		is( $status_ref, 200, "[".$self->name()." ($path)] ref website returns '200' status code" );
		my $status_new = $captureNew->status();
		is( $status_new, $status_ref, "[".$self->name()." ($path)] new website got same status code ($status_ref)" );

		# if we get the same error both on ref and new, then just cancel this one path, and go to next
		if( $status_ref >= 400 && $status_ref == $status_new ){
			msgVerbose( "same error code, so just cancel this path" );
			$self->_record_result( $queue_item, $captureRef, $captureNew );
			return $continue;
		}

		# write HTML and screenshots if that must be handled
		# to be done before the comparison in order to re-use the screenshots if possible
		$captureRef->writeHtml( $queue_item, { dir => $self->{_roledir}});
		$captureRef->writeScreenshot( $queue_item, { dir => $self->{_roledir}});

		$captureNew->writeHtml( $queue_item, { dir => $self->{_roledir}});
		$captureNew->writeScreenshot( $queue_item, { dir => $self->{_roledir}});

		# compare the two captures
		# saving the screenshots if a difference is detected
		my $res = $captureRef->compare( $captureNew, { dir => $self->{_roledir}, item => $queue_item });
		$self->_record_result( $queue_item, $captureRef, $captureNew, { compare => $res });

		# collect links from ref and queue them
		# clickables which would be found in new but would be absent from ref are ignored (as new features)
		$self->_enqueue_clickables( $captureRef, $queue_item ) if $self->conf()->runCrawlByClickEnabled();

		# collect links from ref and enqueue them
		# links which would be found in new but would be absent from ref are ignored (as new features)
		$self->_enqueue_links( $captureRef, $queue_item ) if $self->conf()->runCrawlByLinkEnabled();

		# do we have forms to be handled ?
		$self->_handle_forms( $self->conf()->confForms());

		# reset count of successive errors
		$self->_successive_errors_reset();

	} elsif( !defined( $captureRef ) && !defined( $captureNew ) && !defined( $path )){
		msgVerbose( "do_crawl() all values are undef, just skip" );
		if( $reason ){
			$self->{_result}{cancelled}{$reason} //= [];
			push( @{$self->{_result}{cancelled}{$reason}}, $queue_item );
			$continue = $self->_successive_errors_inc( $reason );
		} else {
			# a reason is mandatory, so this is unexpected
			msgWarn( "do_crawl() reason is not defined, this is NOT expected" );
			$self->{_result}{unexpected}{no_reason} //= [];
			push( @{$self->{_result}{unexpected}{no_reason}}, $queue_item );
			$continue = $self->_successive_errors_inc( "unexpected_no_reason" );
		}

	} else {
		msgWarn( "do_crawl() at least one of captureRef, captureNew or path is not defined, this is NOT expected" );
		$self->{_result}{unexpected}{not_all_undef} //= [];
		push( @{$self->{_result}{unexpected}{not_all_undef}}, $queue_item );
			$continue = $self->_successive_errors_inc( "unexpected_not_all_undef" );
	}

	# try to print an intermediate result each 100 visits
	$self->_try_to_print_intermediate_results();

	return $continue;
}

# -------------------------------------------------------------------------------------------------
# the queue item comes from a 'click'
# (O):
# - TTP::HTTP::Compare::Capture object of reference site
# - TTP::HTTP::Compare::Capture object of new site
# - current path

sub _do_crawl_by_click {
    my ( $self, $queue_item ) = @_;
	msgVerbose( "do_crawl_by_click()" );

	# must have an origin and a xpath
	my $origin = $queue_item->origin();
	if( !$origin ){
		msgErr( "do_crawl() click loop item without origin" );
		return [ undef, undef, undef, "no origin" ];
	}
	my $xpath = $queue_item->xpath();
	if( !$xpath ){
		if( !$queue_item->{xpath} ){
			msgErr( "do_crawl() click loop item without xpath" );
		}
		return [ undef, undef, undef, "no xpath" ];
	}

	my $path = undef;
	my $captureRef = undef;
	my $captureNew = undef;

	# and try to restore the origin clicks chain if we do not have the same frames
	if( $self->_restore_chain( $queue_item )){
		if( $self->{_browsers}{ref}->click_by_xpath( $queue_item->xpath())){
			# re-discover a clickable with same visible text (best effort) and click there too
			if( $self->{_browsers}{new}->click_by_xpath( $queue_item->xpath())){
				$captureRef = $self->{_browsers}{ref}->wait_and_capture();
				$captureNew = $self->{_browsers}{new}->wait_and_capture();
			} else {
				msgVerbose( "xpath='".$queue_item->xpath()."' not available on new site" );
				my $match_new = $self->{_browsers}{new}->clickable_find_equivalent_xpath( $queue_item );
				if( $match_new ){
					if( $self->{_browsers}{new}->click_by_xpath( $match_new )){
						msgVerbose( "match found '$match_new' on new site" );
						$captureRef = $self->{_browsers}{ref}->wait_and_capture();
						$captureNew = $self->{_browsers}{new}->wait_and_capture();
					} else {
						return [ undef, undef, undef, "new_click_by_xpath" ];
					}
				} else {
					return [ undef, undef, undef, "new_clickable_equivalent" ];
				}
			}
		} else {
			return [ undef, undef, undef, "ref_click_by_xpath" ];
		}
	} else {
		return [ undef, undef, undef, "restore_chain" ];
	}

	# manage the display
	$path = $self->{_browsers}{ref}->current_path();

	# manage counters
	$self->{_result}{count}{clicks} += 1;

	return [ $captureRef, $captureNew, $path, undef ];
}

# -------------------------------------------------------------------------------------------------
# the queue item comes from a 'link'
# (O):
# - TTP::HTTP::Compare::Capture object of reference site
# - TTP::HTTP::Compare::Capture object of new site
# - current path
# - the reason when the three previous are undef

sub _do_crawl_by_link {
    my ( $self, $queue_item ) = @_;
	msgVerbose( "do_crawl_by_link()" );

	# do we have a path to navigate to ?
	my $path = $queue_item->path();
	if( !$path ){
		msgErr( "do_crawl() link queued item without path" );
		return [ undef, undef, undef, "no path" ];
	}

	# navigate and capture
	my $captureRef = $self->{_browsers}{ref}->navigate_and_capture( $path );
	my $captureNew = $self->{_browsers}{new}->navigate_and_capture( $path );

	# make sure we have a valid dest as initial routes (which are always by 'link' per definition) do not have origin
	my $page_signature = $self->{_browsers}{ref}->signature();
	$queue_item->dest( $page_signature ) if !$queue_item->origin();

	$self->{_result}{count}{links} += 1;

	return [ $captureRef, $captureNew, $path, undef ];
}

# -------------------------------------------------------------------------------------------------
# Register clickables area
# After a by-scan-id test, prefer by-xpath
# (I):
# - the current capture from reference site as a TTP::HTTP::Compare::Capture object
# - the current queue item

sub _enqueue_clickables {
    my ( $self, $capture, $queue_item ) = @_;

	my $page_signature = $capture->browser()->signature();
	msgVerbose( "enqueue_clickables() got page_signature='$page_signature'" );
	my $targets = $capture->browser()->clickable_discover_targets_xpath();
	my $count = 0;
	#print STDERR "targets: ".Dumper( $targets );
	# - targets are like:
	#   {
	#     "xpath": "//*[@id=\"menu\"]//a[3]",
	#     "text": "Mes rapports et attestations :",
	#     "href": "/bo/44375/14450",
	#     "kind": "a",
	#     "onclick": "",
	#     "docKey": "top" | "iframe[1]:/path",
	#     "frameSrc": "/path/of/iframe"
	#   }
    for my $a ( @{$targets} ){
		next if !$self->_enqueue_clickables_href_allowed( $a->{href} );
		next if !$self->_enqueue_clickables_text_allowed( $a->{text} );
		next if !$self->_enqueue_clickables_xpath_allowed( $a->{xpath} );
		$a->{origin} = $page_signature;
		$a->{from} = 'click';
		$a->{chain} = $queue_item->chain_plus();
		#print STDERR "a ".Dumper( $a->{chain} );
		my $item = TTP::HTTP::Compare::QueueItem->new( $self->ep(), $self->conf(), $a );
		push( @{$self->{_queue}}, $item );
		msgVerbose( "enqueue_clickables() enqueuing '".$item->signature()."' (text='$a->{text}')" );
		msgVerbose( "enqueue_clickables()   with chain [ '".join( "', '", @{$item->chain_signatures()} )."' ]" );
		#$item->dump({ prefix => "enqueuing" });
		$count += 1;
    }
	msgVerbose( "enqueue_clickables() got $count targets" );
}

# -------------------------------------------------------------------------------------------------
# Whether the href is allowed
# (I):
# - the candidate href

sub _enqueue_clickables_href_allowed {
    my ( $self, $href ) = @_;

	if( $href ){
		my $denied = $self->conf()->runCrawlByClickHrefDenyPatterns() || [];
		if( scalar( @{$denied} )){
			if( any { $href =~ $_ } @{ $denied } ){
				msgVerbose( "_enqueue_clickables_href_allowed() '$href' denied by regex" );
				return false;
			}
		}
	}

	return true;
}

# -------------------------------------------------------------------------------------------------
# Whether the text is allowed
# (I):
# - the candidate text

sub _enqueue_clickables_text_allowed {
    my ( $self, $text ) = @_;

	if( $text ){
		my $denied = $self->conf()->runCrawlByClickTextDenyPatterns() || [];
		if( scalar( @{$denied} )){
			if( any { $text =~ $_ } @{ $denied } ){
				msgVerbose( "_enqueue_clickables_text_allowed() '$text' denied by regex" );
				return false;
			}
		}
	}

	return true;
}

# -------------------------------------------------------------------------------------------------
# Whether the xpath is allowed
# (I):
# - the candidate xpath

sub _enqueue_clickables_xpath_allowed {
    my ( $self, $xpath ) = @_;

	if( $xpath ){
		my $denied = $self->conf()->runCrawlByClickXpathDenyPatterns() || [];
		if( scalar( @{$denied} )){
			if( any { $xpath =~ $_ } @{ $denied } ){
				msgVerbose( "_enqueue_clickables_xpath_allowed() '$xpath' denied by regex" );
				return false;
			}
		}
	}

	return true;
}

# -------------------------------------------------------------------------------------------------
# Extract links from the 'ref' site current page, and enqueue them if not already seen
# Each link enqueing operation increments the current depth recursion level
# (I):
# - the current capture from reference site as a TTP::HTTP::Compare::Capture object
# - the current queue item

sub _enqueue_links {
    my ( $self, $capture, $queue_item ) = @_;

	# collect links from the capture
	my $links = $capture->extract_links();

	# queue next layer
	my $page_signature = $capture->browser()->signature();
	if( scalar( @{$links} )){
		$self->{_result}{count}{depth} += 1;
		foreach my $p ( @{$links} ){
			my $u = URI->new( $p );
			push( @{$self->{_queue}},
				TTP::HTTP::Compare::QueueItem->new(
					$self->ep(),
					$self->conf(),
					{ path => $u->path_query || '/', depth => $self->{_result}{count}{depth}, from => 'link', origin => $page_signature, chain => $queue_item->chain_plus() }
			));
			msgVerbose( "enqueuing '$p'" );
		}
	}
}

# -------------------------------------------------------------------------------------------------
# Handle the provided form
# (I):
# - the form selector
# - the form description

sub _handle_form {
    my ( $self, $selector, $description ) = @_;

	my $formRef = $self->{_browsers}{ref}->handleForm( $selector, $description );
	my $formNew = $formRef ? $self->{_browsers}{new}->handleForm( $selector, $description ) : undef;
}

# -------------------------------------------------------------------------------------------------
# Handle the forms in the page
# (I):
# - the configured forms

sub _handle_forms {
    my ( $self, $forms ) = @_;

	for my $form_selector ( sort keys %{$forms} ){
		$self->_handle_form( $form_selector, $forms->{$form_selector} );
	}
}

# -------------------------------------------------------------------------------------------------
# (I):
# - nothing
# (O):
# - a ref to the configuration hash

sub _hash {
    my ( $self ) = @_;

	return $self->{conf}->var([ 'roles', $self->name() ]);
}

# -------------------------------------------------------------------------------------------------
# Initialize the queue items by queue signatures, or by the routes
# - routes is a list of initial routes as strings
# - signatures is a list of initial queue chains, as an array of objects

sub _initialize {
	my ( $self ) = @_;

	my $initial_signatures = $self->_hash()->{signatures} // [];
	if( scalar( @{ $initial_signatures } )){
		foreach my $chain_object ( @{ $initial_signatures }){
			my $label = $chain_object->{label} // '';
			msgVerbose( "initialize() signature for '$label'" );
			if( scalar( @{ $chain_object->{chain} })){
				my $item = TTP::HTTP::Compare::QueueItem->new_by_chain( $self->ep(), $self->conf(), $chain_object->{chain} );
				#$item->dump();
				push( @{ $self->{_queue} }, $item );
			} else {
				msgVerbose( "chain is empty" );
			}
		}
	} else {
		my $initial_routes = $self->_hash()->{routes} || [ '/' ];
		foreach my $route ( @{ $initial_routes }){
			# make sure the path is absolute
			$route = "/$route" if $route !~ /^\//;
			msgVerbose( "initialize() route='$route'" );
			# and push
			push( @{ $self->{_queue} }, TTP::HTTP::Compare::QueueItem->new( $self->ep(), $self->conf(), { path => $route }));
		}
	}
}

# -------------------------------------------------------------------------------------------------
# Returns true if a max has been reached
# (I):
# - the current role

sub _max_reached {
	my ( $self ) = @_;
	return true if $self->{_result}{count}{visited} >= $self->conf()->runCrawlMaxVisited() && $self->conf()->runCrawlMaxVisited() > 0;
	return false;
}

# -------------------------------------------------------------------------------------------------
# (I):
# - nothing
# (O):
# - the password of account

sub _password {
	my ( $self ) = @_;

	my $hash = $self->_hash();
	$hash->{credentials} //= {};

	return $hash->{credentials}{password};
}

# -------------------------------------------------------------------------------------------------
# record a result step:
# (I):
# - the current queue item
# - capture from reference site
# - capture from new site
# - an optional options hash with following keys:
#   > compare: the comparison result (an array ref of error messages)

sub _record_result {
    my ( $self, $queue_item, $ref, $new, $args ) = @_;
	$args //= {};

	# build the pushed object
	my $data = {
		place    => $queue_item,
		ref	     => $ref,
		new      => $new
	};
	$data->{compare} = $args->{compare} if defined $args->{compare};

	# record all results in a single array
	my $key = $queue_item->signature();
	$self->{_result}{seen}{$key} = $data;
	msgVerbose( "record_result() queue_signature='$key'" );

	# have an array per reference status
	my $status_ref = $ref->status();
	$self->{_result}{status}{$status_ref} //= [];
	push( @{$self->{_result}{status}{$status_ref}}, $data );

	# record pages with a full entry and at least an error
	push( @{$self->{_result}{errors}}, $data ) if defined $args->{compare} && scalar( @{$args->{compare}} );
}

# -------------------------------------------------------------------------------------------------
# To be sure the shifted queue item is applyable, try to restore the origin clicks chain.
# The site is expected to already have been navigated to so do not look at the path but only consider frames
# We loop into the chain until getting the same page signature than the origin one.
# (I):
# - the current queue item
# - an optional options hash with following keys:
#   > relogin: true when run for the second time, so do not try to re-login another time, defaulting to false
# (O):
# - whether we have successively restored the clicks chain, so true|false

sub _restore_chain {
	my ( $self, $queue_item, $args ) = @_;
	$args //= {};
	msgVerbose( "restore_chain()" );

	# make sure we have the same origin frames signature
	# origin signature is the ref page signature when we enqueued this item:
	# we so have to restore this same page signature in order to be able to apply and click the queue xpath
	my $origin_signature = $queue_item->origin() || $queue_item->dest();
	my $origin_signature_wo_url = TTP::HTTP::Compare::Utils::page_signature_wo_url( $origin_signature );
	my $ref_signature = $self->{_browsers}{ref}->signature({ label => 'current ref' });
	my $ref_signature_wo_url = TTP::HTTP::Compare::Utils::page_signature_wo_url( $ref_signature );
	my $new_signature = $self->{_browsers}{new}->signature({ label => 'current new' });
	my $new_signature_wo_url = TTP::HTTP::Compare::Utils::page_signature_wo_url( $new_signature );

	# reapply each and every queued item from the saved chain on both ref and new sites
	if( $ref_signature_wo_url ne $origin_signature_wo_url || $new_signature_wo_url ne $origin_signature_wo_url ){
		msgVerbose( "expected signature='$origin_signature'" );
		foreach my $qi ( @{ $queue_item->chain() }){
			msgVerbose( "restore_chain() restoring qi='".$qi->signature()."'" );
			my $ref_path = TTP::HTTP::Compare::Utils::page_signature_to_path( $ref_signature );
			my $new_path = TTP::HTTP::Compare::Utils::page_signature_to_path( $new_signature );
			my $origin_path = TTP::HTTP::Compare::Utils::page_signature_to_path( $origin_signature );
			# navigate by link
			if( $qi->isLink() || $ref_path ne $origin_path || $new_path ne $origin_path ){
				if( $qi->isLink()){
					$self->{_browsers}{ref}->navigate( $origin_path );
					$self->{_browsers}{new}->navigate( $origin_path );
				} else {
					$self->{_browsers}{ref}->reset_spa({ path => $origin_path });
					$self->{_browsers}{new}->reset_spa({ path => $origin_path });
				}
			# navigate by click
			} elsif( $qi->isClick()){
				if( !$self->{_browsers}{ref}->click_by_xpath( $qi->xpath() )){
					msgWarn( "restore_chain() result=error: unable to click on ref for '".$qi->xpath()."'" );
					return false;
				}
				if( !$self->{_browsers}{new}->click_by_xpath( $qi->xpath() )){
					msgWarn( "restore_chain() result=error: unable to click on new for '".$qi->xpath()."'" );
					return false;
				}
			} else {
				msgWarn( "restore_chain() result=error: unexpected from='".$qi->from()."'" );
				return false;
			}
			# wait for page ready
			$self->{_browsers}{ref}->wait_for_page_ready();
			$self->{_browsers}{new}->wait_for_page_ready();
			# take a screenshot post-navigate
			if( $self->conf()->confCrawlByClickIntermediateScreenshots()){
				# prepare the post-navigation label
				my $label = sprintf( "restored_%06d", $qi->visited());
				my $cap = $self->{_browsers}{ref}->wait_and_capture({ wait => false });
				$cap->writeScreenshot( $queue_item, { dir => $self->{_roledir}, suffix => $label, subdir => 'restored' });
				# and same on new site
				$cap = $self->{_browsers}{new}->wait_and_capture({ wait => false });
				$cap->writeScreenshot( $queue_item, { dir => $self->{_roledir}, suffix => $label, subdir => 'restored' });
			}
			# check the got signature exiting this restore loop as soon as we have got the right signature on the both sites
			$ref_signature = $self->{_browsers}{ref}->signature({ label => 'got ref' });
			$new_signature = $self->{_browsers}{new}->signature({ label => 'got new' });
			if( $ref_signature eq $origin_signature && TTP::HTTP::Compare::Utils::page_signature_are_same( $ref_signature, $new_signature )){
				msgVerbose( "restore_chain() got expected signature '$origin_signature' and same on the two sites: fine" );
				last;
			}
			# if we have landed on a signin page, what to do ?
			# at least dump the performance logs ring
			my $ref_signin = $self->_should_signin( $ref_signature );
			my $new_signin = $self->_should_signin( $new_signature );
			if( $ref_signin || $new_signin ){
				my $relogin = $args->{relogin} // false;
				if( $relogin ){
					$self->{_browsers}{ref}->dump_performance_ring( $queue_item ) if $ref_signin;
					$self->{_browsers}{new}->dump_performance_ring( $queue_item ) if $new_signin;
					msgWarn( "restore_chain() result=error: signin loop" );
					return false;
				} else {
					$self->_try_to_relogin( 'ref', $qi ) if $ref_signin;
					$self->_try_to_relogin( 'new', $qi ) if $new_signin;
					return $self->_restore_chain( $queue_item, { relogin => true });
				}
			}
		}
	}

	# check the result
	if( $ref_signature ne $origin_signature ){
		msgWarn( "restore_chain() result=error: got signature='$ref_signature'" );
		return false;
	} else {
		msgVerbose( "restore_chain() success" );
	}

	return true;
}

# -------------------------------------------------------------------------------------------------
# When about to click somewhere, we have to verify that the click will be applyable.
# In other terms, restore the context where the click was valid.
# (I):
# - the current queue item
# - an optional options hash with following keys:
#   > force: whether we force the nvagation, defaulting to false
#   > signature: the current page signature, defaulting to none
# (O):
# - whether we have successively restored the origin path

sub _restore_path {
	my ( $self, $queue_item, $args ) = @_;
	$args //= {};

	my $force = false;
	$force = $args->{force} if defined $args->{force};

	# make sure we have the origin top path
	my $current_signature = $args->{signature} // $self->{_browsers}{ref}->signature();
	my $current_p = TTP::HTTP::Compare::Utils::page_signature_to_path( $current_signature );
	my $origin_p = TTP::HTTP::Compare::Utils::page_signature_to_path( $queue_item->origin() || $queue_item->dest());

	if( $force || $current_p ne $origin_p ){
		msgVerbose( "restore_path() ref path has changed to '$current_p' (or force=$force), try to re-navigate to '$origin_p'" );
		# navigate on ref
		$self->{_browsers}{ref}->navigate( $origin_p );
		$self->{_browsers}{ref}->wait_for_page_ready();
		# navigate on new
		$self->{_browsers}{new}->navigate( $origin_p );
		$self->{_browsers}{new}->wait_for_page_ready();
		# check the navigation result
		$current_signature = $self->{_browsers}{ref}->signature();
		$current_p = TTP::HTTP::Compare::Utils::page_signature_to_path( $current_signature );
		if( $current_p ne $origin_p ){
			msgVerbose( "restore_path() unsuccessful (got path='$current_p')" );
			return false;
		}
	} else {
		msgVerbose( "restore_path() origin='$origin_p' current='$current_p': fine" );
	}

	return true;
}

# -------------------------------------------------------------------------------------------------
# setup a new browser at role initialisation, and when a site needs to relogin
# (I):
# - the which site 'ref'|'new'
# (O):
<<<<<<< HEAD
# - nothing
=======
# - the newly instanciated TTP::HTTP::Compare::Browser object
>>>>>>> 9974d92d

sub _setup_browser {
	my ( $self, $which ) = @_;

	my $browser = TTP::HTTP::Compare::Browser->new( $self->ep(), $self, $which, $self->{_args}{args} );
	if( !$browser ){
		msgErr( "unable to instanciate a browser driver on '$which' site" );
	} else {
		msgVerbose( "browser '$which' successfully instanciated" );
	}

	return $browser;
}

# -------------------------------------------------------------------------------------------------
# whether we have (unexpectedly) landed on a signin page
# (I):
# - the page signature
# (O):
# - true if we had to re-login and this re-login has been successful, so wants to re-run the restore chain
# - false else (just continue as we can)

sub _should_signin {
	my ( $self, $page_signature ) = @_;

	my $page_path = TTP::HTTP::Compare::Utils::page_signature_to_path( $page_signature );
	my $frames_paths = TTP::HTTP::Compare::Utils::page_signature_to_frames_path( $page_signature );
	my $loginConf = $self->conf()->var( 'login' ) // {};
	my $loginPath = $loginConf->{path} // '';

	return $page_path eq $loginPath || grep( /$loginPath/, @{ $frames_paths });
}

# -------------------------------------------------------------------------------------------------
# (I):
# - the error reason when a queue item cannot be treated
# (O):
# - whether we can continue with this role: true|false

sub _successive_errors_inc {
    my ( $self, $reason ) = @_;

	my $continue = true;

	$self->{_result}{successive}{$reason} //= 0;
	$self->{_result}{successive}{$reason} += 1;
	$continue = false if $self->{_result}{successive}{$reason} >= $self->conf()->confCrawlByClickSuccessiveLast();

	return $continue;
}

# -------------------------------------------------------------------------------------------------
# Reset the count of successive errors each time a queue item is successfullly dealt with
# (I):
# - nothing
# (O):
# - nothing

sub _successive_errors_reset {
    my ( $self ) = @_;

	# delete the whole key
	delete $self->{_result}{successive};
	# and recreate it
	$self->{_result}{successive} = {};
}

# -------------------------------------------------------------------------------------------------
# try to print an intermediate result for the role
# each 100 visits
# (I):
# - nothing

sub _try_to_print_intermediate_results {
	my ( $self ) = @_;

	my $visits = $self->{_result}{count}{visited};

	if( $visits % 100 == 0 ){
		$self->print_results_summary();
	}
}

# -------------------------------------------------------------------------------------------------
# try to relogin on the site if we have got the signin page
# when relogging in, also reinstanciate the browser
# (I):
# - the which site 'ref'|'new'
# - the current queue item
# (O):
# - true if this re-login has been successful (so wants to re-run the restore chain)
# - false else (just continue as we can)

sub _try_to_relogin {
	my ( $self, $which, $queue_item ) = @_;

	msgVerbose( "trying to re-login" );
	# first re-instanciate the attached browser
	msgVerbose( "undefining '$which' browser" );
	$self->{_browsers}{$which} = undef;
	$self->{_browsers}{$which} = $self->_setup_browser( $which );
	# and re log-in, trying to keep the requested path
	my $loginObj = TTP::HTTP::Compare::Login->new( $self->ep(), $self->conf());
	if( !TTP::errs() && $loginObj->isDefined() && $self->_wants_login()){
		$self->{_logins}{$which} = $loginObj->logIn( $self->{_browsers}{$which}, $self->_username(), $self->_password());
		if( $self->{_logins}{$which} ){
			my $path = $queue_item->path();
			$self->{_browsers}{$which}->reset_spa({ path => $path });
			msgVerbose( "successful re-login" );
		} else {
			msgErr( "unable to log-in/authenticate on '$which' site" );
			# login unsuccessful: just continue as we can
			return false;
		}
	}

	return true;
}

# -------------------------------------------------------------------------------------------------
# (I):
# - nothing
# (O):
# - the name of account

sub _username {
	my ( $self ) = @_;

	my $hash = $self->_hash();
	$hash->{credentials} //= {};

	return $hash->{credentials}{username};
}

# -------------------------------------------------------------------------------------------------
# Determines if this role can log-in to the sites.
# True if we have both a login and a password.
# (I):
# - nothing
# (O):
# - whether the role must log-in

sub _wants_login {
	my ( $self ) = @_;

	my $can = false;

	if( $self->_username()){
		if( $self->_password()){
			$can = true;
		} else {
			msgVerbose( "password is not set" );
		}
	} else {
		msgVerbose( "username is not set")
	}

	return $can;
}

### Public methods

# -------------------------------------------------------------------------------------------------
# (I):
# - nothing
# (O):
# - a ref to the TTP::HTTP::Compare::Config configuration object as provided at instanciation time

sub conf {
    my ( $self ) = @_;

	return $self->{conf};
}

# -------------------------------------------------------------------------------------------------
# Seems that the DESTRUCT Perl phase, which should run the DESTROY sub of the classes, doesn't work
# very well - just call it before while still in RUN phase

sub destroy {
    my ( $self ) = @_;

	$self->{_browsers}{ref}->destroy();
	$self->{_browsers}{new}->destroy();
}

# -------------------------------------------------------------------------------------------------
# Compare the provided URLs for the role.
# (I):
# - the output root directory
# - an optional options hash with following keys:
#   > debug: whether we want run thr browser drivers in debug mode, defaulting to false
#   > signatures: a TTP::HTTP::Compare::Signatures object or undef
# (O):
# - the comparison result as a ref to a hash

sub doCompare {
	my ( $self, $rootdir, $args ) = @_;
	$args //= {};

	# initial parameters
	$self->{_args} = {};
	$self->{_args}{args} = $args;
	# the output result
	$self->{_roledir} = File::Spec->catdir( $rootdir, "byRole", $self->name());
	$self->{_result} = {};
	# counters
	$self->{_result}{count} = {};
	$self->{_result}{count}{depth} = 0;		# the recursion level, starting from zero
	$self->{_result}{count}{visited} = 0;	# the total count of visited places, incremented both when crawling by link or by click
	$self->{_result}{count}{clicks} = 0;	# the count of tried crawl by clicks
	$self->{_result}{count}{links} = 0;		# the count of tried crawl by links
	#
	$self->{_result}{seen} = {};		    # the result of each and every seen place a hash of queue_items signature -> result
	$self->{_result}{status} = {};			# results per http status
	$self->{_result}{errors} = [];			# list of full results which have at least an error
	$self->{_result}{cancelled} = {};		# list of cancelled queue items
	$self->{_result}{unexpected} = {};		# list of unexpected errors
	$self->{_result}{clicked} = [];			# the list of clicked events for the current url
	$self->{_result}{successive} = {};		# count of successive errors

	# instanciates our internal browsers
	# errors here end the program (most often a chromedrive version issue or a path mismatch)
	if( !TTP::errs()){
		$self->{_browsers} = {
			ref => $self->_setup_browser( 'ref' ),
			new => $self->_setup_browser( 'new' )
		};
	}

	# do we must log-in the sites ?
	# yes if we have both a login, a password and a login object which provides the needed selectors
	my $loginObj = TTP::HTTP::Compare::Login->new( $self->ep(), $self->conf());
	if( !TTP::errs() && $loginObj->isDefined() && $self->_wants_login()){
		$self->{_logins} = {
			ref => $loginObj->logIn( $self->{_browsers}{ref}, $self->_username(), $self->_password()),
			new => $loginObj->logIn( $self->{_browsers}{new}, $self->_username(), $self->_password())
		};
		if( !$self->{_logins}{ref} ){
			msgErr( "unable to log-in/authenticate on 'ref' site" );
		}
		if( !$self->{_logins}{new} ){
			msgErr( "unable to log-in/authenticate on 'new' site" );
		}
	}

	# continue if we are logged-in on each site (or login is not required)
	if( !TTP::errs()){
		# make sure the role has its output dirs
		# diffs, htmls and screenshots dirs are configured and of the form 'which=ref|new/diffs|html|screenshots'
		make_path( $self->resultsDir());

		# initialize the queue with the configured routes (making sure we have absolute paths)
		$self->_initialize();

		# and crawl until the queue is empty
		while ( @{$self->{_queue}} ){
			my $continue = $self->_do_crawl( shift @{$self->{_queue}} );
			if( $continue ){
				if( $self->_max_reached()){
					msgVerboset( "cancelling '".$self->name()."' role crawl as due to max limit reached" );
					last;
				}
			} else {
				msgWarn( "cancelling '".$self->name()."' role crawl as due to max successive errors reached" );
				last;
			}
		}
	}

	return $self->{_result};
}

# -------------------------------------------------------------------------------------------------
# (I):
# - nothing
# (O):
# - whether this role is defined

sub isDefined {
	my ( $self ) = @_;

	my $ref = $self->_hash();

	return defined $ref;
}

# -------------------------------------------------------------------------------------------------
# (I):
# - nothing
# (O):
# - whether this role is enabled

sub isEnabled {
	my ( $self ) = @_;

	my $enabled = $self->_hash()->{enabled};
	$enabled = DEFAULT_ROLE_ENABLED if !defined( $enabled );

	return $enabled;
}

# -------------------------------------------------------------------------------------------------
# (I):
# - nothing
# (O):
# - the name of this role

sub name {
	my ( $self ) = @_;

	return $self->{_role};
}

# -------------------------------------------------------------------------------------------------
# at end, print a results summary

sub print_results_summary {
	my ( $self ) = @_;
	msgOut( "  output directory: $self->{_roledir}" );
	msgOut( "  visited places count: $self->{_result}{count}{visited}" );
	msgOut( "  - by click: $self->{_result}{count}{clicks}" );
	msgOut( "  - by link: $self->{_result}{count}{links}" );
	msgOut( "  count per HTTP status:" );
	foreach my $status ( sort keys %{$self->{_result}{status}} ){
		msgOut( "  - $status: ".( scalar( @{$self->{_result}{status}{$status}} )));
	}
	# cancelled is a hash of reason -> [ queue_item's ]
	msgOut( "  cancelled places reasons count: ".( scalar( keys %{$self->{_result}{cancelled}} )));
	if( scalar( keys %{$self->{_result}{cancelled}} )){
		foreach my $reason ( sort keys %{$self->{_result}{cancelled}} ){
			msgOut( "  > $reason: ".scalar( @{$self->{_result}{cancelled}{$reason}} ));
			my @c = ();
			foreach my $iq ( @{$self->{_result}{cancelled}{$reason}} ){
				push( @c, $iq->visited());
			}
			msgOut( "    [".join( ", ", sort { $a <=> $b } @c )."]");
		}
	}
	# errors is an array of comparison results
	msgOut( "  differences total count: ".( scalar( @{$self->{_result}{errors}} )));
	my $errs = {};
	foreach my $data ( @{$self->{_result}{errors}} ){
		foreach my $e ( @{$data->{compare}} ){
			$errs->{$e} //= [];
			push( @{$errs->{$e}}, $data );
		}
	}
	msgOut( "  differences reasons count: ".( scalar( keys %{$errs} )));
	foreach my $reason ( sort keys %{$errs} ){
		msgOut( "  - $reason: count=".scalar( @{ $errs->{$reason}} ));
		my @c = ();
		foreach my $data ( @{ $errs->{$reason}} ){
			push( @c, $data->{place}->visited());
		}
		msgOut( "    [".join( ", ", sort { $a <=> $b } @c )."]");
	}
	# unexpected is a hash of reason -> [ queue_item's ]
	msgOut( "  unexpected count: ".( scalar( keys %{$self->{_result}{unexpected}} )));
	if( scalar( keys %{$self->{_result}{unexpected}} )){
		foreach my $reason ( sort keys %{$self->{_result}{unexpected}} ){
			msgOut( "  > $reason: ".scalar( @{$self->{_result}{unexpected}{$reason}} ));
			my @c = ();
			foreach my $iq ( @{$self->{_result}{unexpected}{$reason}} ){
				push( @c, $iq->visited());
			}
			msgOut( "    [".join( ", ", sort { $a <=> $b } @c )."]");
		}
	}
	#print STDERR "seen: ".Dumper( $self->{_result}{seen} );
}

# -------------------------------------------------------------------------------------------------
# (I):
# - nothing
# (O):
# - the top directory of the role output tree

sub roleDir {
	my ( $self ) = @_;

	return $self->{_roledir};
}

# -------------------------------------------------------------------------------------------------
# (I):
# - nothing
# (O):
# - the directory where the results have to be written

sub resultsDir {
	my ( $self ) = @_;

	return File::Spec->catdir( $self->roleDir(), "results" );
}

### Class methods

# -------------------------------------------------------------------------------------------------
# Constructor
# (I):
# - the TTP::EP entry point
# - the role name
# - the TTP::HTTP::Compare::Config configuration object
# (O):
# - this object

sub new {
	my ( $class, $ep, $role, $conf ) = @_;
	$class = ref( $class ) || $class;

	if( !$ep || !blessed( $ep ) || !$ep->isa( 'TTP::EP' )){
		msgErr( "unexpected ep: ".TTP::chompDumper( $ep ));
		TTP::stackTrace();
	}
	if( !$conf || !blessed( $conf ) || !$conf->isa( 'TTP::HTTP::Compare::Config' )){
		msgErr( "unexpected conf: ".TTP::chompDumper( $conf ));
		TTP::stackTrace();
	}

	my $self = $class->SUPER::new( $ep );
	bless $self, $class;
	msgDebug( __PACKAGE__."::new() role='$role'" );

	$self->{_role} = $role;
	$self->{conf} = $conf;

	return $self;
}

### Global functions
### Note for the developer: while a global function doesn't take any argument, it can be called both
### as a class method 'TTP::Package->method()' or as a global function 'TTP::Package::method()',
### the former being preferred (hence the writing inside of the 'Class methods' block which brings
### the class as first argument).

1;<|MERGE_RESOLUTION|>--- conflicted
+++ resolved
@@ -710,11 +710,7 @@
 # (I):
 # - the which site 'ref'|'new'
 # (O):
-<<<<<<< HEAD
-# - nothing
-=======
 # - the newly instanciated TTP::HTTP::Compare::Browser object
->>>>>>> 9974d92d
 
 sub _setup_browser {
 	my ( $self, $which ) = @_;
