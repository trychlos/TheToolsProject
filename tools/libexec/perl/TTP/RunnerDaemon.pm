# The Tools Project - Tools System and Working Paradigm for IT Production
# Copyright (©) 1998-2023 Pierre Wieser (see AUTHORS)
# Copyright (©) 2023-2025 PWI Consulting
#
# TheToolsProject is free software; you can redistribute it and/or
# modify it under the terms of the GNU General Public License as
# published by the Free Software Foundation; either version 2 of the
# License, or (at your option) any later version.
#
# TheToolsProject is distributed in the hope that it will be useful,
# but WITHOUT ANY WARRANTY; without even the implied warranty of
# MERCHANTABILITY or FITNESS FOR A PARTICULAR PURPOSE. See the GNU
# General Public License for more details.
#
# You should have received a copy of the GNU General Public License
# along with TheToolsProject; see the file COPYING. If not,
# see <http://www.gnu.org/licenses/>.
#
# Daemons management
#
# A daemon is identified by its JSON configuration (we are sure there is one).
#
# JSON configuration:
#
# - enabled: whether this configuration is enabled, defaulting to true
# - execPath: the full path to the program to be executed as the main code of the daemon, mandatory
# - listeningPort: the listening port number, mandatory
# - listeningInterval: the interval in ms. between two listening loops, defaulting to 1000 ms
# - messagingInterval: either <=0 (do not advertise to messaging system), or the advertising interval in ms,
#   defaulting to 60000 ms (1 mn)
# - messagingTimeout: the timeout in sec. of the MQTT connection (if applied), defaulting to 60sec.
# - httpingInterval: either <=0 (do not advertise to http-based telemetry system), or the advertising interval in ms,
#   defaulting to 60000 ms (1 mn)
# - textingInterval: either <=0 (do not advertise to text-based telemetry system), or the advertising interval in ms,
#   defaulting to 60000 ms (1 mn)
#
# Also the daemon author must be conscious of the dynamic character of TheToolsProject.
# In particular and at least, many output directories (logs, temp files and so on) may be built on a daily basis.
# So your configuration files must be periodically re-evaluated.
# This 'Daemon' class takes care of reevaluating both the host and the daemon configurations
# on each listeningInterval.
#
# A note about technical solutions to have daemons on Win32 platforms:
# - Proc::Daemon 0.23 (as of 2024- 2- 3) is not an option.
#   According to the documentation: "INFO: Since fork is not performed the same way on Windows systems as on Linux, this module does not work with Windows. Patches appreciated!"
# - Win32::Daemon 20200728 (as of 2024- 2- 3) defines a service, and is too specialized toward win32 plaforms.
# - Proc::Background seems OK.

package TTP::RunnerDaemon;

use base qw( TTP::RunnerExtern );
our $VERSION = '1.00';

use strict;
use utf8;
use warnings;

use Config;
use Data::Dumper;
use File::Spec;
use IO::Socket::INET;
use Proc::Background;
use Proc::ProcessTable;
use Role::Tiny::With;
use Time::Moment;
use vars::global qw( $ep );
use if $Config{osname} eq 'MSWin32', 'Win32::OLE';

with 'TTP::IEnableable', 'TTP::IAcceptable', 'TTP::IFindable', 'TTP::IJSONable', 'TTP::ISleepable';

use TTP;
use TTP::Constants qw( :all );
use TTP::Finder;
use TTP::Message qw( :all );
use TTP::Metric;
use TTP::MQTT;

use constant {
	BUFSIZE => 4096,
	MIN_LISTEN_INTERVAL => 500,
	DEFAULT_LISTEN_INTERVAL => 1000,
	MIN_MESSAGING_INTERVAL => 5000,
	DEFAULT_MESSAGING_INTERVAL => 60000,
	MIN_HTTPING_INTERVAL => 5000,
	DEFAULT_HTTPING_INTERVAL => 60000,
	MIN_TEXTING_INTERVAL => 5000,
	DEFAULT_TEXTING_INTERVAL => 60000,
	OFFLINE => "offline",
	MIN_MQTT_TIMEOUT => 5,
	DEFAULT_MQTT_TIMEOUT => 60
};

# auto-flush on socket
$| = 1;

my $Const = {
	# the commands the class manages for all daemons
	commonCommands => {
		help => \&_do_help,
		status => \&_do_status,
		terminate => \&_do_terminate
	},
	# how to find the daemons configuration files
	jsonFinder => {
		dirs => [
			'etc/daemons',
			'daemons'
		],
		suffix => '.json'
	},
	# how to find executable
	exeFinder => {
		dirs => [
			'libexec/daemons'
		]
	},
	# the metrics sub by OS
	metrics => {
		MSWin32 => [
			\&_metrics_mswin32_memory,
			\&_metrics_mswin32_page_faults,
			\&_metrics_mswin32_page_file_usage
		]
	}
};

### Private functions
### Must be explicitely called with $daemon as first argument

# ------------------------------------------------------------------------------------------------
# answers to 'help' command
# (I):
# - the received request
# - the daemon-specific commands
# (O):
# - the list of the available commands

sub _do_help {
	my ( $self, $req, $commands ) = @_;
	my $hash = {};
	foreach my $k ( keys %{$commands} ){
		$hash->{$k} = 1;
	}
	foreach my $k ( keys %{$Const->{commonCommands}} ){
		$hash->{$k} = 1;
	}
	my $answer = join( ', ', sort keys %{$hash} ).EOL;
	return $answer;
}

# ------------------------------------------------------------------------------------------------
# answers to 'status' command
# we display the 'status' line first, and the ordered keys after that
# the daemon-specific status will come after this common status, in a daemon-specific order
# (I):
# - the received request
# - the daemon-specific commands
# (O):
# - running since yyyy-mm-dd hh:mi:ss
# - json: 
# - listeningPort:

sub _do_status {
	my ( $self, $req, $commands ) = @_;

	my $status = $self->_status();
	my $answer = 'status: '.$status->{status}.EOL;
	foreach my $k ( sort keys %{$status} ){
		if( $k ne 'status' ){
			$answer .= "$k: ".$status->{$k}.EOL;
		}
	}

	return $answer;
}

# ------------------------------------------------------------------------------------------------
# answers to 'terminate' command
# (I):
# - the received request
# - the daemon-specific commands
# (O):
# - an empty answer

sub _do_terminate {
	my ( $self, $req, $commands ) = @_;

	$self->terminateAsk();

	my $answer = "";
	return $answer;
}

### Private methods

# ------------------------------------------------------------------------------------------------
# the daemon advertise of its status every 'httpingInterval' seconds (defaults to 60)
# the metric advertises the last time we have seen the daemon alive
# (I):
# - none

sub _http_advertise {
	my ( $self ) = @_;
	$self->_metrics({ http => true });
	if( $self->{_telemetry_sub} ){
		$self->{_telemetry_sub}->( $self );
	}
}

# ------------------------------------------------------------------------------------------------
# initialize the TTP daemon
# when entering here, the JSON config has been successfully read, evaluated and checked
# (I):
# - ignoreInt: whether to ignore (Ctrl+C) INT signal, defaulting to false
# (O):
# - returns this same object

sub _initListener {
	my ( $self, $args ) = @_;

	my $listeningPort = $self->listeningPort();
	my $listeningInterval = $self->listeningInterval();
	my $messagingInterval = $self->messagingInterval();
	msgVerbose( "listeningPort='$listeningPort' listeningInterval='$listeningInterval' messagingInterval='$messagingInterval'" );

	my $httpingInterval = $self->httpingInterval();
	msgVerbose( "httpingInterval='$httpingInterval'" );
	my $textingInterval = $self->textingInterval();
	msgVerbose( "textingInterval='$textingInterval'" );

	# create a listening socket
	if( !TTP::errs()){
		$self->{_socket} = new IO::Socket::INET(
			LocalHost => '0.0.0.0',
			LocalPort => $listeningPort,
			Proto => 'tcp',
			Type => SOCK_STREAM,
			Listen => 5,
			ReuseAddr => true,
			Blocking => false,
			Timeout => 0
		) or msgErr( "unable to create a listening socket: $!" );
	}

	# connect to MQTT communication bus if the host is configured for and messaging is enabled
	if( !TTP::errs() && $self->messagingEnabled()){
		$self->{_mqtt} = TTP::MQTT::connect({
			will => $self->_lastwill()
		});
		TTP::MQTT::keepalive( $self->{_mqtt}, $self->messagingTimeout());
	}

	# Ctrl+C handling
	if( !TTP::errs()){
		my $ignoreInt = false;
		$ignoreInt = $args->{ignoreInt} if exists $args->{ignoreInt};
		$SIG{INT} = sub { 
			if( $ignoreInt ){
				msgVerbose( "INT (Ctrl+C) signal received, ignored" );
			} else {
				$self->{_socket}->close();
				TTP::exit();
			}
		};
	}

	return $self;
}

# ------------------------------------------------------------------------------------------------
# build and returns the last will MQTT message for the daemon

sub _lastwill {
	my ( $self ) = @_;
	return {
		topic => $self->topic().'/status',
		payload => OFFLINE,
		retain => true
	};
}

# ------------------------------------------------------------------------------------------------
# provides metrics to telemetry
# (I):
# - the hash to be provided for TTP::Metric->publish()

sub _metrics {
	my ( $self, $publish ) = @_;

	my $labels = $self->telemetryLabels();

	# running since x.xxxxx sec.
	my $since = sprintf( "%.5f", $self->runnableStarted()->delta_microseconds( Time::Moment->now ) / 1000000 );
	my $rc = TTP::Metric->new( $ep, {
		name => 'ttp_daemon_since',
		value => $since,
		type => 'gauge',
		help => 'Daemon running since',
		labels => $labels
	})->publish( $publish );
	foreach my $it ( sort keys %{$rc} ){
		msgVerbose( __PACKAGE__."::_metrics() got rc->{$it}='$rc->{$it}'" );
	}

	# have metrics specific to the running OS
	foreach my $sub ( @{$Const->{metrics}{$Config{osname}}} ){
		$sub->( $self, $labels, $publish );
	}
}

# https://stackoverflow.com/questions/1115743/how-can-i-programmatically-determine-my-perl-programs-memory-usage-under-window
# https://learn.microsoft.com/en-us/windows/win32/cimwin32prov/win32-process?redirectedfrom=MSDN

# used memory
sub _metrics_mswin32_memory {
	my ( $self, $labels, $publish ) = @_;

	my $objWMI = Win32::OLE->GetObject( 'winmgmts:\\\\.\\root\\cimv2' );
    my $processes = $objWMI->ExecQuery( "select * from Win32_Process where ProcessId=$$" );
	my $proc = get_first_item_of_ole_collection( $processes );
	my $metric = $proc->{WorkingSetSize} / 1024;

	my $rc = TTP::Metric->new( $ep, {
		name => 'ttp_daemon_memory_KB',
		value => sprintf( "%.1f", $metric ),
		type => 'gauge',
		help => 'Daemon used memory',
		labels => $labels
	})->publish( $publish );

	foreach my $it ( sort keys %{$rc} ){
		msgVerbose( __PACKAGE__."::_metrics_mswin32_memory() got rc->{$it}='$rc->{$it}'" );
	}

}

# page faults
sub _metrics_mswin32_page_faults {
	my ( $self, $labels, $publish ) = @_;

	my $objWMI = Win32::OLE->GetObject( 'winmgmts:\\\\.\\root\\cimv2' );
    my $processes = $objWMI->ExecQuery( "select * from Win32_Process where ProcessId=$$" );
	my $proc = get_first_item_of_ole_collection( $processes );
	my $metric = $proc->{PageFaults};

	my $rc = TTP::Metric->new( $ep, {
		name => 'ttp_daemon_page_faults_count',
		value => $metric,
		type => 'gauge',
		help => 'Daemon page faults count',
		labels => $labels
	})->publish( $publish );

	foreach my $it ( sort keys %{$rc} ){
		msgVerbose( __PACKAGE__."::_metrics_mswin32_page_faults() got rc->{$it}='$rc->{$it}'" );
	}
}

# page file usage
sub _metrics_mswin32_page_file_usage {
	my ( $self, $labels, $publish ) = @_;

	my $objWMI = Win32::OLE->GetObject( 'winmgmts:\\\\.\\root\\cimv2' );
    my $processes = $objWMI->ExecQuery( "select * from Win32_Process where ProcessId=$$" );
	my $proc = get_first_item_of_ole_collection( $processes );
	my $metric = $proc->{PageFileUsage};

	my $rc = TTP::Metric->new( $ep, {
		name => 'ttp_daemon_page_file_usage_KB',
		value => sprintf( "%.1f", $metric ),
		type => 'gauge',
		help => 'Daemon page file usage',
		labels => $labels
	})->publish( $publish );

	foreach my $it ( sort keys %{$rc} ){
		msgVerbose( __PACKAGE__."::_metrics_mswin32_page_file_usage() got rc->{$it}='$rc->{$it}'" );
	}
}

# wrapper by ChatGPT
sub get_first_item_of_ole_collection {
    my ( $collection ) = @_;

    # try using an enumerator
    my $enum = Win32::OLE::Enum->new( $collection );
    if ($enum) {
        my $item = $enum->Next;
        return $item if $item;
    }

    # try Item(0)
    my $item = eval { $collection->Item(0) };
    return $item if defined $item;

    # try Item(1)
    $item = eval { $collection->Item(1) };
    return $item if defined $item;

    # try foreach loop
    foreach my $obj (in $collection) {
        return $obj;
    }

    return undef;  # nothing found
}

# ------------------------------------------------------------------------------------------------
# the daemon advertise of its status every 'messagingInterval' seconds (defaults to 60)
# topics are:
#	'<node>/daemon/<daemon_name>/status'				'running since yyyy-mm-dd hh:mm:ss.nnnnn`|offline'	retained
#	'<node>/daemon/<json_basename_wo_ext>/pid'					<pid>
#	'<node>/daemon/<json_basename_wo_ext>/json'					<full_json_path>
#	'<node>/daemon/<json_basename_wo_ext>/enabled'				'true|false'
#	'<node>/daemon/<json_basename_wo_ext>/listeningPort'		<listeningPort>
#	'<node>/daemon/<json_basename_wo_ext>/listeningInterval'	<listeningInterval>
#	'<node>/daemon/<json_basename_wo_ext>/messagingInterval'	<messagingInterval>
#	'<node>/daemon/<json_basename_wo_ext>/messagingTimeout'		<messagingTimeout>
#	'<node>/daemon/<json_basename_wo_ext>/httpingInterval'		<httpingInterval>
#	'<node>/daemon/<json_basename_wo_ext>/textingInterval'		<textingInterval>
#	'<node>/daemon/<json_basename_wo_ext>/execPath'				<execPath>
# where:
#	<daemon_name> is the JSON basename without the extension
#
# Other topics may be added by the daemon itself via the messagingSub() method.

sub _mqtt_advertise {
	my ( $self ) = @_;
	msgVerbose( __PACKAGE__."::_mqtt_advertise()" );

	if( $self->{_mqtt} ){
		# let the daemon have its own topics
		if( $self->{_mqtt_status_sub} ){
			my $array = $self->{_mqtt_status_sub}->( $self );
			if( $array ){
				if( ref( $array ) eq 'ARRAY' ){
					foreach my $it ( @{$array} ){
						if( $it->{topic} && exists( $it->{payload} )){
							$self->_mqtt_publish( $it );
						} else {
							msgErr( __PACKAGE__."::_mqtt_advertise() expects a hash { topic, payload }, found $it" );
						}
					}
				} else {
					msgErr( __PACKAGE__."::_mqtt_advertise() expects an array from messagingSub() function, got '".ref( $array )."'" );
				}
			} else {
				msgLog( __PACKAGE__."::_mqtt_advertise() got undefined value from messagingSub() function, nothing to do" );
			}
		}
		# and publish ours
		my $topic = $self->topic();
		my $status = $self->_status();
		foreach my $k ( keys %{$status} ){
			my $retain = $k eq 'status';
			$self->_mqtt_publish({ 'topic' => "$topic/$k", 'payload' => $status->{$k}, 'retain' => $retain });
		}
	} else {
		msgVerbose( __PACKAGE__."::_mqtt_advertise() not publishing as MQTT is not initialized" );
	}
}

# ------------------------------------------------------------------------------------------------
# send the disconnection topics if the daemon has asked for that feature

sub _mqtt_disconnect {
	my ( $self ) = @_;

	# have disconnection topics sent before closing the connection
	if( $self->{_mqtt_disconnect_sub} ){
		my $array = $self->{_mqtt_disconnect_sub}->( $self );
		if( $array ){
			if( ref( $array ) eq 'ARRAY' ){
				foreach my $it ( @{$array} ){
					if( $it->{topic} ){
						$self->_mqtt_publish( $it );
					} else {
						msgErr( __PACKAGE__."::_mqtt_disconnect() expects a hash { topic, payload }, found $it" );
					}
				}
			} else {
				msgErr( __PACKAGE__."::_mqtt_disconnect() expects an array, got '".ref( $array )."'" );
			}
		} else {
			msgLog( __PACKAGE__."::_mqtt_disconnect() got undefined value, nothing to do" );
		}
	}
	
	# and erase or own topics
	my $topic = $self->topic();
	my $status = $self->_status();
	foreach my $k ( keys %{$status} ){
		my $retain = $k eq 'status';
		$self->_mqtt_publish({ 'topic' => "$topic/$k", 'retain' => $retain });
	}
}

# ------------------------------------------------------------------------------------------------
# publish a single topic+payload
# (I):
# - a hash with following keys:
#     > topic mandatory
#     > payload, defaulting to empty string, which will erase the topic
#     > retain, defaulting to false

sub _mqtt_publish {
	my ( $self, $item ) = @_;
	msgVerbose( __PACKAGE__."::_mqtt_publish() ".$item->{topic} );

	if( $self->{_mqtt} && $item && $item->{topic} ){
		my $payload = $item->{payload} || '';
		if( $item->{retain} ){
			msgLog( "retain $item->{topic} [$payload]" );
			$self->{_mqtt}->retain( $item->{topic}, $payload );
		} else {
			msgLog( "publish $item->{topic} [$payload]" );
			$self->{_mqtt}->publish( $item->{topic}, $payload );
		}
	} else {
		msgLog( __PACKAGE__."::_mqtt_publish() not publishing as passed arguments are not valid" );
	}
}

# ------------------------------------------------------------------------------------------------

sub _running {
	my ( $self ) = @_;

	return "running since ".$self->runnableStarted()->strftime( '%Y-%m-%d %H:%M:%S.%6N %:z' );
}

# ------------------------------------------------------------------------------------------------
# Status of the daemon
# (I):
# - none
# (O):
# - returns a hash with all advertised metrics for the daemon

sub _status {
	my ( $self ) = @_;

	my $status = {};
	$status->{status} = $self->_running();
	$status->{pid} = $$;
	$status->{json} = $self->jsonPath();
	$status->{enabled} = $self->enabled( $self->jsonData()) ? 'true' : 'false';
	$status->{listeningPort} = $self->listeningPort();
	$status->{listeningInterval} = $self->listeningInterval();
	$status->{messagingInterval} = $self->messagingInterval();
	$status->{messagingTimeout} = $self->messagingTimeout();
	$status->{httpingInterval} = $self->httpingInterval();
	$status->{textingInterval} = $self->textingInterval();
	$status->{execPath} = $self->execPath();

	return $status;
}

# ------------------------------------------------------------------------------------------------
# the daemon advertise of its status every 'textingInterval' seconds (defaults to 60)
# (I):
# - none

sub _text_advertise {
	my ( $self ) = @_;
	msgVerbose( "text-based telemetry not honored at the moment" );
}

### Public methods

# ------------------------------------------------------------------------------------------------
# returns common commands
# (useful when the daemon wants override a standard answer)
# (I):
# - none
# (O):
# - returns the common commands as a hash ref

sub commonCommands {
	my ( $self ) = @_;

	return $Const->{commonCommands};
}

# ------------------------------------------------------------------------------------------------
# Declare the commom sleepable functions
# (I):
# - the daemon-specific commands as a hash ref
# (O):
# - this same object

sub declareSleepables {
	my ( $self, $commands ) = @_;

	# the listening function, each 'listeningInterval'
	$self->sleepableDeclareFn( sub => sub { $self->listen( $commands ); }, interval => $self->listeningInterval());
	# the mqtt status publication, each 'mqttInterval'
	my $mqttInterval = $self->messagingInterval();
	$self->sleepableDeclareFn( sub => sub { $self->_mqtt_advertise(); }, interval => $mqttInterval ) if $self->messagingEnabled();
	# the http telemetry publication, each 'httpInterval'
	my $httpInterval = $self->httpingInterval();
	$self->sleepableDeclareFn( sub => sub { $self->_http_advertise(); }, interval => $httpInterval ) if $self->httpingEnabled();
	# the text telemetry publication, each 'textInterval'
	my $textInterval = $self->textingInterval();
	$self->sleepableDeclareFn( sub => sub { $self->_text_advertise(); }, interval => $textInterval ) if $self->textingEnabled();

	$self->sleepableDeclareStop( sub => sub { return $self->terminating(); });

	return $self;
}

# ------------------------------------------------------------------------------------------------
# Set a sub to be called on daemon disconnection
# The provided sub:
# - will receive this TTP::RunnerDaemon as single argument,
# - must return a ref to an array of hashes { topic, payload )
#   the returned hash may have a 'retain' key, with true|false value, defaulting to false.
# Note that this cannot be a 'last will' sub as the Net::MQTT::Simple package wants its last_will
# just be a hash { topic, payload, retain } and not a sub (and the MQTT protocol only allows one
# 'last_will' per connection).
# (I):
# - a code ref to be called at lastwill time
# (O):
# - this same object

sub disconnectSub {
	my ( $self, $sub ) = @_;

	if( $sub && ref( $sub ) eq 'CODE' ){
		$self->{_mqtt_disconnect_sub} = $sub;
	} else {
		msgErr( __PACKAGE__."::disconnectSub() expects a code ref, got '".ref( $sub )."'" );
	}

	return $self;
}

# ------------------------------------------------------------------------------------------------
# the daemon answers to the client
# the answer string is expected to be '\n'-terminated
# we send the answer prefixing each line by the daemon pid
# (I):
# - the received request
# - the computed answer
# (O):
# - this same object

sub doAnswer {
	my ( $self, $req, $answer ) = @_;

	msgLog( "answering '$answer' and ok-ing" );
	foreach my $line ( split( /[\r\n]+/, $answer )){
		$req->{socket}->send( "$$ $line\n" );
	}
	$req->{socket}->send( "$$ OK\n" );
	$req->{socket}->shutdown( SHUT_WR );

	return $self;
}

# ------------------------------------------------------------------------------------------------
# the daemon deals with the received command
# we are able to answer here to 'help', 'status' and 'terminate' commands and the daemon doesn't
# need to declare them.
# (I):
# - the received request
# - the hash of the daemon specific commands
# (O):
# - the computed answer as an array ref

sub doCommand {
	my ( $self, $req, $commands ) = @_;

	my $answer = undef;

	# first try to execute a specific daemon command, passing it the received request
	if( $commands->{$req->{command}} ){
		$answer = $commands->{$req->{command}}( $self, $req );

	# else ty to execute a standard command
	# the subroutine code refs must be called with the daemin instance as first argument
	} elsif( $Const->{commonCommands}{$req->{command}} ){
		$answer = $Const->{commonCommands}{$req->{command}}( $self, $req, $commands );

	# else the command is just unknowned
	} else {
		$answer = "unknowned command '$req->{command}'\n";
	}
	return $answer;
}

# ------------------------------------------------------------------------------------------------
# Returns the execPath of the daemon
# This is a mandatory configuration item.
# Can be specified either as a full path or as a relative one.
# In this later case, the executable is searched for in TTP_ROOTS/libexec/daemons.
# (I):
# - none
# (O):
# - returns the full execPath

sub execPath {
	my ( $self ) = @_;

	my $path = $self->jsonData()->{execPath};

	if( !File::Spec->file_name_is_absolute( $path )){
		my $finder = TTP::Finder->new( $ep );
		$path = $finder->find({ dirs => [ TTP::RunnerDaemon::execDirs(), $path ], wantsAll => false });
	}

	return $path;
}

# ------------------------------------------------------------------------------------------------
# Whether publishing to http-based telemetry system is an enabled feature
# this is true when the httpingInterval is greater or equal to the mminimum allowed.
# (I):
# - none
# (O):
# - returns true if this daemon is willing to publish to http-based telemetry system

sub httpingEnabled {
	my ( $self ) = @_;

	my $interval = $self->httpingInterval();
	return $interval >= MIN_HTTPING_INTERVAL;
}

# ------------------------------------------------------------------------------------------------
# Returns the interval in sec. between two advertisings to http-based telemetry system.
# May be set to false in the configuration file to disable that.
# (I):
# - none
# (O):
# - returns the http-ing interval, which may be zero if disabled

sub httpingInterval {
	my ( $self ) = @_;

	my $interval = $self->jsonData()->{httpingInterval};
	$interval = DEFAULT_HTTPING_INTERVAL if !defined $interval;
	if( $interval && $interval > 0 && $interval < MIN_HTTPING_INTERVAL ){
		msgVerbose( "defined httpingInterval=$interval less than minimum accepted ".MIN_HTTPING_INTERVAL.", ignored" );
		$interval = DEFAULT_HTTPING_INTERVAL;
	}

	return $interval;
}

# ------------------------------------------------------------------------------------------------
# periodically listen on the TCP port - reevaluate the host configuration at that moment
# this is needed to cover running when day changes and be sure that we are logging into the right file
# (I):
# - the hash of commands defined by the daemon
# (O):
# returns undef or a hash with:
# - client socket
# - peer host, address and port
# - received command
# - args

sub listen {
	my ( $self, $commands ) = @_;
	$commands //= {};

	# before anything else, reevalute our configurations
	# -> the daemon config
	$self->evaluate();
	# -> toops+site and execution host configurations
	$ep->site()->evaluate();
	$ep->node()->evaluate();

	my $client = $self->{_socket}->accept();
	my $result = undef;
	my $data = "";
	if( $client ){
		$result = {
			socket => $client,
			peerhost => $client->peerhost(),
			peeraddr => $client->peeraddr(),
			peerport => $client->peerport()
		};
		$client->recv( $data, BUFSIZE );
	}
	if( $result ){
		msgLog( "received '$data' from '$result->{peerhost}':'$result->{peeraddr}':'$result->{peerport}'" );
		my @words = split( /\s+/, $data );
		$result->{command} = shift( @words );
		$result->{args} = \@words;
		my $answer = $self->doCommand( $result, $commands );
		$self->doAnswer( $result, $answer );
	}

	return $result;
}

# ------------------------------------------------------------------------------------------------
# Returns the interval in sec. between two listening loops
# We provide a default value if not specified in the configuration file.
# (I):
# - none
# (O):
# - returns the listening interval

sub listeningInterval {
	my ( $self ) = @_;

	my $interval = $self->jsonData()->{listeningInterval};
	$interval = DEFAULT_LISTEN_INTERVAL if !defined $interval;
	if( $interval > 0 && $interval < MIN_LISTEN_INTERVAL ){
		msgVerbose( "defined listeningInterval=$interval less than minimum accepted ".MIN_LISTEN_INTERVAL.", ignored" );
		$interval = DEFAULT_LISTEN_INTERVAL;
	}

	return $interval;
}

# ------------------------------------------------------------------------------------------------
# Returns the listening port of the daemon
# This is a mandatory configuration item.
# (I):
# - none
# (O):
# - returns the listening port

sub listeningPort {
	my ( $self ) = @_;

	return $self->jsonData()->{listeningPort};
}

# ------------------------------------------------------------------------------------------------
# Returns whether the daemon configuration has been successfully loaded
# (I):
# - none
# (O):
# - returns true|false

sub loaded {
	my ( $self ) = @_;

	return $self->jsonLoaded();
}

# ------------------------------------------------------------------------------------------------
# Whether publishing to MQTT bus is an enabled feature
# this is true when the messagingInterval is greater or equal to the mminimum allowed.
# (I):
# - none
# (O):
# - returns true if this daemon is willing to publish to MQTT

sub messagingEnabled {
	my ( $self ) = @_;

	my $interval = $self->messagingInterval();
	return $interval >= MIN_MESSAGING_INTERVAL;
}

# ------------------------------------------------------------------------------------------------
# Returns the interval in sec. between two advertisings to messaging system.
# May be set to false in the configuration file to disable that.
# (I):
# - none
# (O):
# - returns the listening interval, which may be zero if disabled

sub messagingInterval {
	my ( $self ) = @_;

	my $interval = $self->jsonData()->{messagingInterval};
	$interval = DEFAULT_MESSAGING_INTERVAL if !defined $interval;
	if( $interval && $interval < MIN_MESSAGING_INTERVAL ){
		msgVerbose( "defined messagingInterval=$interval less than minimum accepted ".MIN_MESSAGING_INTERVAL.", ignored" );
		$interval = DEFAULT_MESSAGING_INTERVAL;
	}

	return $interval;
}

# ------------------------------------------------------------------------------------------------
# Set a sub to be called each time the daemon is about to mqtt-publish
# The provided sub:
# - will receive this TTP::RunnerDaemon as single argument,
# - must return a ref to an array of hashes { topic, payload )
#   the returned hash may have a 'retain' key, with true|false value, defaulting to false
# (I):
# - a code ref to be called at mqtt-advertising time
# (O):
# - this same object

sub messagingSub {
	my ( $self, $sub ) = @_;

	if( $sub && ref( $sub ) eq 'CODE' ){
		$self->{_mqtt_status_sub} = $sub;
	} else {
		msgErr( __PACKAGE__."::messagingSub() expects a code ref, got '".ref( $sub )."'" );
	}

	return $self;
}

# ------------------------------------------------------------------------------------------------
# Returns the mqtt messaging timeout in msec.
# (I):
# - none
# (O):
# - returns the messaging timeout

sub messagingTimeout {
	my ( $self ) = @_;

	my $interval = $self->jsonData()->{messagingTimeout};
	$interval = DEFAULT_MQTT_TIMEOUT if !defined $interval;
	if( $interval && $interval < MIN_MQTT_TIMEOUT ){
		msgVerbose( "defined messagingTimeout=$interval less than minimum accepted ".MIN_MQTT_TIMEOUT.", ignored" );
		$interval = DEFAULT_MQTT_TIMEOUT;
	}

	return $interval;
}

# ------------------------------------------------------------------------------------------------
# Add a 'name=value' label to the published metrics
# (I):
# - the name
# - the value
# (O):
# - this same object

sub metricLabelAppend {
	my ( $self, $name, $value ) = @_;

	if( $name && defined $value ){
		$self->{_labels} = [] if !exists $self->{_labels};
		push( @{$self->{_labels}}, "$name=$value" );
	} else {
		msgErr( __PACKAGE__."::metricLabelAppend() got name='$name' value='$value'" );
	}

	return $self;
}

# ------------------------------------------------------------------------------------------------
# Returns the canonical name of the daemon
#  which happens to be the basename of its configuration file without the extension
# This name is set as soon as the JSON has been successfully loaded, whether the daemon itself
# is for daemonizing or not.
# (I):
# - none
# (O):
# - returns the name of the daemon, or undef if the initialization has not been successful

sub name {
	my ( $self ) = @_;

	return undef if !$self->loaded();

	return $self->{_name};
}

# -------------------------------------------------------------------------------------------------
# Set the configuration path
# Honors the '--dummy' verb option by using msgWarn() instead of msgErr() when checking the configuration
# (I):
# - a hash argument with following keys:
#   > jsonPath: the absolute path to the JSON configuration file
#   > checkConfig: whether to check the loaded config for mandatory items, defaulting to true
#   > listener: whether to initialize the listener, defaulting to true
# (O):
# - true|false whether the configuration has been successfully loaded

sub setConfig {
	my ( $self, $args ) = @_;
	$args //= {};

	# only manage JSON configuration at the moment
	if( $args->{jsonPath} ){
		my $loaded = false;
		my $acceptable = {
			accept => sub { return $self->enabled( @_ ); },
			opts => {
				type => 'JSON'
			}
		};
		# IJSONable role takes care of validating the acceptability and the enable-ity
		$loaded = $self->jsonLoad({ path => $args->{jsonPath}, acceptable => $acceptable });
		# evaluate the data if success
		if( $loaded ){
			$self->evaluate();

			my $checkConfig = true;
			$checkConfig = $args->{checkConfig} if exists $args->{checkConfig};
			if( $checkConfig ){
				my $msgRef = $self->ep()->runner()->dummy() ? \&msgWarn : \&msgErr;
				# must have a valid listening interval
				my $value = $self->listeningInterval();
				$msgRef->( "$args->{json}: daemon configuration doesn't define a valid 'listeningInterval' value, found '".( value ? $value : '(undef)' )."'" ) if !$value || $value < MIN_LISTEN_INTERVAL;
				# must have a listening port
<<<<<<< HEAD
				my $listeningPort = $self->listeningPort();
				$msgRef->( "$args->{jsonPath}: daemon configuration must define a 'listeningPort' value, not found" ) if !$listeningPort || $listeningPort < 0;
=======
				$value = $self->listeningPort();
				$msgRef->( "$args->{json}: daemon configuration doesn't define a valid 'listeningPort' value, found '".( value ? $value : '(undef)' )."'" ) if !$value || $value < 1;
>>>>>>> b06f53a9
				# must have an exec path
				my $execPath = $self->execPath();
				$msgRef->( "$args->{jsonPath}: daemon configuration must define an 'execPath' value, not found" ) if !$execPath;
				$msgRef->( "$args->{jsonPath}: execPath='$execPath' not found or not readable" ) if ! -r $execPath;
			} else {
				msgVerbose( "not checking daemon config as checkConfig='false'" );
			}

			# if the JSON configuration has been checked but misses some informations, then says we cannot load
			if( TTP::errs()){
				$self->jsonLoaded( false );

			# else initialize the daemon (socket+messaging) unless otherwise specified
			# note that we open the listening socket even if we are not going to daemon mode
			} else {
				my ( $vol, $dirs, $bname ) = File::Spec->splitpath( $self->jsonPath());
				$bname =~ s/\.[^\.]*$//;
				$self->{_name} = $bname;
				# set a runnable qualifier as soon as we can
				$self->runnableQualifier( $bname );
				# and initialize listening socket and messaging connection when asked for
				my $listener = true;
				$listener = $args->{listener} if defined $args->{listener};
				$self->_initListener( $args ) if $listener;
			}
		}
	}

	return $self->loaded();
}

# ------------------------------------------------------------------------------------------------
# Parent process
# Start the daemon
# (I):
# - none
# (O):
# - returns true|false

sub start {
	my ( $self ) = @_;

	my $program = $self->execPath();
	my $command = "perl $program -json ".$self->jsonPath()." -ignoreInt ".join( ' ', @ARGV );
	my $res = undef;

	if( $ep->runner()->dummy()){
		msgDummy( $command );
		msgDummy( "considering startup as 'true'" );
		$res = true;
	} else {
		$res = Proc::Background->new( $command );
	}

	return $res;
}

# ------------------------------------------------------------------------------------------------
# Returns the labels to be set on a published telemetry
# (I):
# - 
# (O):
# - the array of labels

sub telemetryLabels {
	my ( $self ) = @_;

	my $labels = [ "daemon=".$self->name() ];
	my $env = $ep->node()->environment();
	push( @{$labels}, "environment=$env" ) if $env;
	push( @{$labels}, "command=".$self->command());
	push( @{$labels}, "qualifier=".$self->runnableQualifier());
	push( @{$labels}, @{$self->{_labels}} ) if exists $self->{_labels};
	
	return $labels;
}

# ------------------------------------------------------------------------------------------------
# Set a sub to be called each time the daemon is about to telemetry-publish (either http or text)
# The provided sub:
# - will receive this TTP::RunnerDaemon as single argument,
# - is responsible to publish itself all its own telemetry
# (I):
# - a code ref to be called at telemetry-advertising time
# (O):
# - this same object

sub telemetrySub {
	my ( $self, $sub ) = @_;

	if( $sub && ref( $sub ) eq 'CODE' ){
		$self->{_telemetry_sub} = $sub;
	} else {
		msgErr( __PACKAGE__."::telemetrySub() expects a code ref, got '".ref( $sub )."'" );
	}

	return $self;
}

# ------------------------------------------------------------------------------------------------
# terminate the daemon, gracefully closing all opened connections

sub terminate {
	my ( $self ) = @_;

	# have disconnection topics sent before closing the connection
	$self->_mqtt_disconnect();

	# close MQTT connection
	TTP::MQTT::disconnect( $self->{_mqtt} ) if $self->{_mqtt};

	# advertise http and text-based telemetry
	$self->_http_advertise() if $self->httpingInterval() > 0;
	$self->_text_advertise() if $self->textingInterval() > 0;

	# close TCP connection
	$self->{_socket}->close();

	# have a log line
	msgLog( "terminating" );

	# and quit the program
	TTP::exit();
}

# ------------------------------------------------------------------------------------------------
# Ask for daemon termination by setting the termination flag
# (I):
# - none
# (O):
# - none

sub terminateAsk {
	my ( $self ) = @_;

	$self->{_terminating} = true;
}

# ------------------------------------------------------------------------------------------------
# Returns whether the daemon has been asked to terminate
# (I):
# - none
# (O):
# - returns true|false

sub terminating {
	my ( $self ) = @_;

	return $self->{_terminating};
}

# ------------------------------------------------------------------------------------------------
# Whether publishing to text-based telemetry system is an enabled feature
# this is true when the textingInterval is greater or equal to the mminimum allowed.
# (I):
# - none
# (O):
# - returns true if this daemon is willing to publish to text-based telemetry system

sub textingEnabled {
	my ( $self ) = @_;

	my $interval = $self->textingInterval();
	return $interval >= MIN_TEXTING_INTERVAL;
}

# ------------------------------------------------------------------------------------------------
# Returns the interval in sec. between two advertisings to text-based telemetry system.
# May be set to false in the configuration file to disable that.
# (I):
# - none
# (O):
# - returns the text-ing interval, which may be zero if disabled

sub textingInterval {
	my ( $self ) = @_;

	my $interval = $self->jsonData()->{textingInterval};
	$interval = DEFAULT_TEXTING_INTERVAL if !defined $interval;
	if( $interval && $interval > 0 && $interval < MIN_TEXTING_INTERVAL ){
		msgVerbose( "defined textingInterval=$interval less than minimum accepted ".MIN_TEXTING_INTERVAL.", ignored" );
		$interval = DEFAULT_TEXTING_INTERVAL;
	}

	return $interval;
}

# ------------------------------------------------------------------------------------------------
# Getter
# (I):
# - none
# (O):
# - returns the base of the topics to be published

sub topic {
	my ( $self ) = @_;

	my $topic = $ep->node()->name();
	$topic .= "/daemon";
	$topic .= "/".$self->name();

	return $topic;
}

### Class methods

# ------------------------------------------------------------------------------------------------
# Returns the list of subdirectories of TTP_ROOTS in which we may find daemons configuration files
# (I):
# - none
# (O):
# - returns the list of subdirectories which may contain the JSON daemons configuration files as
#   an array ref

sub dirs {
	my ( $class ) = @_;
	$class = ref( $class ) || $class;

	my $dirs = $ep->var( 'daemonsConfDirs' ) || $class->finder()->{dirs};

	return $dirs;
}

# ------------------------------------------------------------------------------------------------
# Returns the list of subdirectories of TTP_ROOTS in which we may find daemons executable files
# (I):
# - none
# (O):
# - returns the list of subdirectories which may contain the daemons executables as an array ref

sub execDirs {
	my ( $class ) = @_;
	$class = ref( $class ) || $class;

	my $dirs = $ep->var( 'daemonsExecDirs' ) || $class->execFinder()->{dirs};

	return $dirs;
}

# ------------------------------------------------------------------------------------------------
# Returns the (hardcoded) specifications to find the daemons configuration files
# (I):
# - none
# (O):
# - returns the list of directories which may contain the daemons executables as an array ref

sub execFinder {
	return $Const->{exeFinder};
}

# ------------------------------------------------------------------------------------------------
# Returns the (hardcoded) specifications to find the daemons configuration files
# (I):
# - none
# (O):
# - returns the list of directories which may contain the JSON daemons configuration files as
#   an array ref

sub finder {
	return $Const->{jsonFinder};
}

# -------------------------------------------------------------------------------------------------
# Constructor
# We never abort if we cannot find or load the daemon configuration file. We rely instead on the
# 'jsonable-loaded' flag that the caller MUST test.
# (I):
# - the TTP EP entry point
# - an optional argument object with following keys:
#   > jsonPath: the absolute path to the JSON configuration file
#   > checkConfig: whether to check the loaded config for mandatory items, defaulting to true if provided
#   > listener: whether to initialize the listener, defaulting to true
# (O):
# - this object

sub new {
	my ( $class, $ep, $args ) = @_;
	$class = ref( $class ) || $class;
	$args //= {};
	my $self = $class->SUPER::new( $ep, $args );
	bless $self, $class;

	$self->{_initialized} = false;
	$self->{_terminating} = false;

	# if a path is specified, then we try to load it
	# IJSONable role takes care of validating the acceptability and the enable-ity
	if( $args && $args->{jsonPath} ){
		$self->setConfig( $args );
	}

	return $self;
}

# -------------------------------------------------------------------------------------------------
# Destructor
# (I):
# - instance
# (O):

sub DESTROY {
	my $self = shift;
	$self->SUPER::DESTROY();
	return;
}

### Global functions
### Note for the developer: while a global function doesn't take any argument, it can be called both
### as a class method 'TTP::Package->method()' or as a global function 'TTP::Package::method()',
### the former being preferred (hence the writing inside of the 'Class methods' block which brings
### the class as first argument).

# -------------------------------------------------------------------------------------------------
# instanciates and run the external command
# (I):
# - the TTP EntryPoint
# (O):
# - the newly instanciated RunnerExtern

sub runCommand {
	my ( $ep ) = @_;
	print STDERR __PACKAGE__."::run() ep=".ref( $ep ).EOL if $ENV{TTP_DEBUG};

	my $command = TTP::RunnerDaemon->new( $ep );
	$command->run();

	return $command;
}

1;<|MERGE_RESOLUTION|>--- conflicted
+++ resolved
@@ -995,16 +995,11 @@
 			if( $checkConfig ){
 				my $msgRef = $self->ep()->runner()->dummy() ? \&msgWarn : \&msgErr;
 				# must have a valid listening interval
-				my $value = $self->listeningInterval();
-				$msgRef->( "$args->{json}: daemon configuration doesn't define a valid 'listeningInterval' value, found '".( value ? $value : '(undef)' )."'" ) if !$value || $value < MIN_LISTEN_INTERVAL;
+				my $listeningInterval = $self->listeningInterval();
+				$msgRef->( "$args->{json}: daemon configuration doesn't define a valid 'listeningInterval' value, found '".( $listeningInterval ? $listeningInterval : '(undef)' )."'" ) if !$listeningInterval || $listeningInterval < MIN_LISTEN_INTERVAL;
 				# must have a listening port
-<<<<<<< HEAD
 				my $listeningPort = $self->listeningPort();
-				$msgRef->( "$args->{jsonPath}: daemon configuration must define a 'listeningPort' value, not found" ) if !$listeningPort || $listeningPort < 0;
-=======
-				$value = $self->listeningPort();
-				$msgRef->( "$args->{json}: daemon configuration doesn't define a valid 'listeningPort' value, found '".( value ? $value : '(undef)' )."'" ) if !$value || $value < 1;
->>>>>>> b06f53a9
+				$msgRef->( "$args->{json}: daemon configuration doesn't define a valid 'listeningPort' value, found '".( $listeningPort ? $listeningPort : '(undef)' )."'" ) if !$listeningPort || $listeningPort < 1;
 				# must have an exec path
 				my $execPath = $self->execPath();
 				$msgRef->( "$args->{jsonPath}: daemon configuration must define an 'execPath' value, not found" ) if !$execPath;
